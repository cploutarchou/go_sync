--- conflicted
+++ resolved
@@ -3,22 +3,14 @@
 import (
 	"bufio"
 	"fmt"
-<<<<<<< HEAD
-=======
 	"github.com/fsnotify/fsnotify"
->>>>>>> d02dd278
 	"io"
 	"log"
 	"net"
 	"net/textproto"
 	"os"
 	"path/filepath"
-<<<<<<< HEAD
 	"sync"
-
-	"github.com/fsnotify/fsnotify"
-=======
->>>>>>> d02dd278
 )
 
 type SyncDirection int
@@ -29,7 +21,6 @@
 )
 
 type FTP struct {
-<<<<<<< HEAD
 	sync.Mutex
 	conn      *textproto.Conn
 	Direction SyncDirection
@@ -44,20 +35,11 @@
 	RemoteDir  string
 	Retries    int
 	MaxRetries int
-=======
-	conn      *textproto.Conn
-	Direction SyncDirection
-}
-type ExtraConfig struct {
-	Username string
-	Password string
->>>>>>> d02dd278
 }
 
 func Connect(address string, port int, direction SyncDirection, config *ExtraConfig) (*FTP, error) {
 	if port == 0 {
 		return nil, fmt.Errorf("port cannot be 0")
-<<<<<<< HEAD
 	}
 	address = net.JoinHostPort(address, fmt.Sprintf("%d", port))
 	conn, err := net.Dial("tcp", address)
@@ -88,35 +70,6 @@
 	c.Lock()
 	defer c.Unlock()
 
-=======
-	}
-	address = net.JoinHostPort(address, fmt.Sprintf("%d", port))
-	conn, err := net.Dial("tcp", address)
-	if err != nil {
-		return nil, err
-	}
-
-	ftp := &FTP{
-		conn:      textproto.NewConn(conn),
-		Direction: direction,
-	}
-
-	if config != nil {
-		err = ftp.Login(config.Username, config.Password)
-		if err != nil {
-			return nil, err
-		}
-	} else {
-		err = ftp.Login("anonymous", "anonymous")
-		if err != nil {
-			return nil, err
-		}
-	}
-	return ftp, nil
-}
-
-func (c *FTP) Login(username, password string) error {
->>>>>>> d02dd278
 	_, err := c.conn.Cmd("USER %s", username)
 	if err != nil {
 		return err
@@ -131,12 +84,9 @@
 }
 
 func (c *FTP) List() ([]string, error) {
-<<<<<<< HEAD
-	c.Lock()
-	defer c.Unlock()
-
-=======
->>>>>>> d02dd278
+	c.Lock()
+	defer c.Unlock()
+
 	_, err := c.conn.Cmd("PASV")
 	if err != nil {
 		return nil, err
@@ -158,24 +108,16 @@
 	return files, nil
 }
 
-<<<<<<< HEAD
 func (c *FTP) WatchDirectory() {
-=======
-func (c *FTP) WatchDirectory(dir string) {
->>>>>>> d02dd278
 	watcher, err := fsnotify.NewWatcher()
 	if err != nil {
 		log.Fatal(err)
 	}
 	defer func(watcher *fsnotify.Watcher) {
-<<<<<<< HEAD
 		err := watcher.Close()
 		if err != nil {
 			log.Println("Error closing watcher:", err)
 		}
-=======
-		_ = watcher.Close()
->>>>>>> d02dd278
 	}(watcher)
 
 	go func() {
@@ -209,11 +151,7 @@
 		}
 	}()
 
-<<<<<<< HEAD
 	err = watcher.Add(c.config.LocalDir)
-=======
-	err = watcher.Add(dir)
->>>>>>> d02dd278
 	if err != nil {
 		log.Fatal(err)
 	}
@@ -222,18 +160,14 @@
 }
 
 func (c *FTP) uploadFile(filePath string) error {
-<<<<<<< HEAD
-	c.Lock()
-	defer c.Unlock()
-
-=======
->>>>>>> d02dd278
+	c.Lock()
+	defer c.Unlock()
+
 	file, err := os.Open(filePath)
 	if err != nil {
 		return err
 	}
 	defer func(file *os.File) {
-<<<<<<< HEAD
 		err := file.Close()
 		if err != nil {
 			log.Println("Error closing file:", err)
@@ -276,17 +210,6 @@
 	defer c.Unlock()
 
 	file, err := os.Create(filepath.Join(c.config.LocalDir, name))
-=======
-		_ = file.Close()
-	}(file)
-
-	_, err = c.conn.Cmd("PASV")
-	if err != nil {
-		return err
-	}
-
-	_, err = c.conn.Cmd("STOR %s", filepath.Base(filePath))
->>>>>>> d02dd278
 	if err != nil {
 		return err
 	}
@@ -306,7 +229,6 @@
 			continue
 		}
 
-<<<<<<< HEAD
 		_, err = c.conn.Cmd("RETR %s", filepath.Join(c.config.RemoteDir, name))
 		if err != nil {
 			if i == c.config.MaxRetries-1 {
@@ -324,17 +246,11 @@
 		}
 
 		break
-=======
-	_, err = io.Copy(c.conn.W, file)
-	if err != nil {
-		return err
->>>>>>> d02dd278
-	}
-
-	return nil
-}
-
-<<<<<<< HEAD
+	}
+
+	return nil
+}
+
 func (c *FTP) Stat(path string) (string, error) {
 	c.Lock()
 	defer c.Unlock()
@@ -367,31 +283,5 @@
 		return err
 	}
 
-=======
-func (c *FTP) downloadFile(name string) error {
-	_, err := c.conn.Cmd("PASV")
-	if err != nil {
-		return err
-	}
-
-	_, err = c.conn.Cmd("RETR %s", name)
-	if err != nil {
-		return err
-	}
-
-	file, err := os.Create(name)
-	if err != nil {
-		return err
-	}
-	defer func(file *os.File) {
-		_ = file.Close()
-	}(file)
-
-	_, err = io.Copy(file, c.conn.R)
-	if err != nil {
-		return err
-	}
-
->>>>>>> d02dd278
 	return nil
 }