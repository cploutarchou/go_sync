package ftp

import (
<<<<<<< HEAD
	"log"
	"os"
	"path/filepath"
	"testing"
	"time"

	"github.com/ory/dockertest"
)

func setupFtpServer(t *testing.T) (string, *dockertest.Resource) {
	log.Println("Setting up FTP server...")
	pool, err := dockertest.NewPool("")
	if err != nil {
		t.Fatalf("Could not connect to docker: %s", err)
	}

	resource, err := pool.Run("stilliard/pure-ftpd", "latest", []string{"FTP_USER_NAME=foo", "FTP_USER_PASS=pass", "FTP_USER_HOME=/home/foo"})
	if err != nil {
		t.Fatalf("Could not start resource: %s", err)
	}

	address := "localhost:"
	if err = pool.Retry(func() error {
		log.Println("Attempting to connect to FTP server...")
		ftp, err := Connect(address, 21, LocalToRemote, &ExtraConfig{
			Username: "foo",
			Password: "pass",
		})
		if err != nil {
			return err
		}

		defer ftp.conn.Close()
		return nil
	}); err != nil {
		t.Fatalf("Could not connect to docker: %s", err)
	}

	log.Println("FTP server started")
	return address, resource
}

func teardownFtpServer(t *testing.T, resource *dockertest.Resource) {
	log.Println("Tearing down FTP server...")
	if err := resource.Close(); err != nil {
		t.Fatalf("Could not stop resource: %s", err)
	}
}
=======
	"github.com/goftp/server"
	"io"
	"log"
	"testing"
	"time"
)

type TestDriverFactory struct{}

type TestDriver struct{}

func (driver *TestDriver) Init(*server.Conn) {}

func (driver *TestDriver) Stat(path string) (server.FileInfo, error) {
	return nil, nil
}

func (driver *TestDriver) ChangeDir(path string) error {
	return nil
}

func (driver *TestDriver) ListDir(path string, callback func(server.FileInfo) error) error {
	return nil
}

func (driver *TestDriver) DeleteDir(path string) error {
	return nil
}

func (driver *TestDriver) DeleteFile(path string) error {
	return nil
}

func (driver *TestDriver) Rename(fromPath, toPath string) error {
	return nil
}

func (driver *TestDriver) MakeDir(path string) error {
	return nil
}

func (driver *TestDriver) GetFile(path string, offset int64) (int64, io.ReadCloser, error) {
	return 0, nil, nil
}

func (driver *TestDriver) PutFile(destPath string, data io.Reader, appendData bool) (int64, error) {
	return 0, nil
}

func (factory *TestDriverFactory) NewDriver() (server.Driver, error) {
	return &TestDriver{}, nil
}

type FTPServer struct {
	server *server.Server
}

func NewFTPServer() *FTPServer {
	opts := &server.ServerOpts{
		Factory:        &TestDriverFactory{},
		Port:           2121, // Change this line
		Hostname:       "127.0.0.1",
		Auth:           &server.SimpleAuth{Name: "foo", Password: "pass"},
		Name:           "SyncFTP",
		WelcomeMessage: "Welcome to SyncFTP",
		PassivePorts:   "3000-3009",
	}
	return &FTPServer{
		server: server.NewServer(opts),
	}
}

func (ftp *FTPServer) StartServer(t *testing.T) {
	// Start listening on the configured port
	err := ftp.server.ListenAndServe()
	if err != nil && err.Error() != "ftp: Server closed" {
		t.Fatalf("FTP server failed to start: %v", err)
	}
}

func (ftp *FTPServer) StopServer() {
	ftp.server.Shutdown()
	log.Println("FTP server has been stopped.")
}

// TestLogin tests the Login function by attempting to login with a mock FTP server.
func TestLogin(t *testing.T) {
	// Starting mock FTP server.
	ftp := NewFTPServer()

	go ftp.StartServer(t)
>>>>>>> d02dd278

func TestLogin(t *testing.T) {
	log.Println("Running TestLogin...")
	address, resource := setupFtpServer(t)
	defer teardownFtpServer(t, resource)
	time.Sleep(10 * time.Second)
	log.Println("FTP server is up and running.")

<<<<<<< HEAD
	log.Printf("Connecting to FTP server at address %s...\n", address)
	ftp, err := Connect(address, 21, LocalToRemote, &ExtraConfig{
		Username: "foo",
		Password: "pass",
	})

	if err != nil {
		t.Fatalf("Connect returned an error: %v", err)
	}

	if ftp == nil {
		t.Fatalf("Connect returned nil FTP")
	}

	log.Println("TestLogin completed successfully.")
}

func TestWatchDirectory(t *testing.T) {
	log.Println("Running TestWatchDirectory...")
	address, resource := setupFtpServer(t)
	defer teardownFtpServer(t, resource)

	conf := &ExtraConfig{
		Username:   "foo",
		Password:   "pass",
		Retries:    3,
		MaxRetries: 3,
		RemoteDir:  "/home/foo/upload",
		LocalDir:   "./tmp",
	}

	log.Printf("Connecting to FTP server at address %s...\n", address)
	ftpClient, err := Connect(address, 21, LocalToRemote, conf)
	if err != nil {
		t.Fatalf("Connect returned an error: %v", err)
	}

	if ftpClient == nil {
		t.Fatalf("Connect returned nil FTP")
	}

	dirToWatch := "./tmp"
	os.MkdirAll(dirToWatch, os.ModePerm)
	log.Printf("Created directory to watch: %s\n", dirToWatch)

	go ftpClient.WatchDirectory()

	time.Sleep(20 * time.Second)

	fileName := "test.txt"
	filePath := filepath.Join(dirToWatch, fileName)

	log.Printf("Creating file: %s\n", filePath)
	file, err := os.Create(filePath)
	if err != nil {
		t.Fatalf("Failed to create file: %v", err)
	}
	file.WriteString("test")
	file.Close()
	log.Println("File created and closed.")

	time.Sleep(1 * time.Second)

	remoteFilePath := filepath.Join(conf.RemoteDir, fileName)
	log.Printf("Checking remote file status for: %s\n", remoteFilePath)
	_, err = ftpClient.Stat(remoteFilePath)
	if err != nil {
		t.Fatalf("Failed to stat file: %v", err)
	}

	log.Printf("Removing directory: %s\n", dirToWatch)
	os.RemoveAll(dirToWatch)
	log.Println("Directory removed.")

	time.Sleep(1 * time.Second)

	log.Println("TestWatchDirectory completed successfully.")
=======
	conf := &ExtraConfig{
		Username: "foo",
		Password: "pass",
	}
	ftp_, err := Connect("127.0.0.1", 2121, LocalToRemote, conf)

	time.Sleep(10 * time.Second) // Add a more significant delay before shutting down the server

	ftp.StopServer()
>>>>>>> d02dd278

	if err != nil {
		if err.Error() == "ftp: Server closed" {
			log.Println("Server was closed as expected.")
		} else {
			t.Fatalf("Connect returned an error: %v", err)
		}
	}

	if ftp_ == nil {
		t.Fatalf("Connect returned nil FTP")
	}
}<|MERGE_RESOLUTION|>--- conflicted
+++ resolved
@@ -1,14 +1,12 @@
 package ftp
 
 import (
-<<<<<<< HEAD
+	"github.com/ory/dockertest"
 	"log"
 	"os"
 	"path/filepath"
 	"testing"
 	"time"
-
-	"github.com/ory/dockertest"
 )
 
 func setupFtpServer(t *testing.T) (string, *dockertest.Resource) {
@@ -50,108 +48,13 @@
 		t.Fatalf("Could not stop resource: %s", err)
 	}
 }
-=======
-	"github.com/goftp/server"
-	"io"
-	"log"
-	"testing"
-	"time"
-)
-
-type TestDriverFactory struct{}
-
-type TestDriver struct{}
-
-func (driver *TestDriver) Init(*server.Conn) {}
-
-func (driver *TestDriver) Stat(path string) (server.FileInfo, error) {
-	return nil, nil
-}
-
-func (driver *TestDriver) ChangeDir(path string) error {
-	return nil
-}
-
-func (driver *TestDriver) ListDir(path string, callback func(server.FileInfo) error) error {
-	return nil
-}
-
-func (driver *TestDriver) DeleteDir(path string) error {
-	return nil
-}
-
-func (driver *TestDriver) DeleteFile(path string) error {
-	return nil
-}
-
-func (driver *TestDriver) Rename(fromPath, toPath string) error {
-	return nil
-}
-
-func (driver *TestDriver) MakeDir(path string) error {
-	return nil
-}
-
-func (driver *TestDriver) GetFile(path string, offset int64) (int64, io.ReadCloser, error) {
-	return 0, nil, nil
-}
-
-func (driver *TestDriver) PutFile(destPath string, data io.Reader, appendData bool) (int64, error) {
-	return 0, nil
-}
-
-func (factory *TestDriverFactory) NewDriver() (server.Driver, error) {
-	return &TestDriver{}, nil
-}
-
-type FTPServer struct {
-	server *server.Server
-}
-
-func NewFTPServer() *FTPServer {
-	opts := &server.ServerOpts{
-		Factory:        &TestDriverFactory{},
-		Port:           2121, // Change this line
-		Hostname:       "127.0.0.1",
-		Auth:           &server.SimpleAuth{Name: "foo", Password: "pass"},
-		Name:           "SyncFTP",
-		WelcomeMessage: "Welcome to SyncFTP",
-		PassivePorts:   "3000-3009",
-	}
-	return &FTPServer{
-		server: server.NewServer(opts),
-	}
-}
-
-func (ftp *FTPServer) StartServer(t *testing.T) {
-	// Start listening on the configured port
-	err := ftp.server.ListenAndServe()
-	if err != nil && err.Error() != "ftp: Server closed" {
-		t.Fatalf("FTP server failed to start: %v", err)
-	}
-}
-
-func (ftp *FTPServer) StopServer() {
-	ftp.server.Shutdown()
-	log.Println("FTP server has been stopped.")
-}
-
-// TestLogin tests the Login function by attempting to login with a mock FTP server.
-func TestLogin(t *testing.T) {
-	// Starting mock FTP server.
-	ftp := NewFTPServer()
-
-	go ftp.StartServer(t)
->>>>>>> d02dd278
 
 func TestLogin(t *testing.T) {
 	log.Println("Running TestLogin...")
 	address, resource := setupFtpServer(t)
 	defer teardownFtpServer(t, resource)
 	time.Sleep(10 * time.Second)
-	log.Println("FTP server is up and running.")
 
-<<<<<<< HEAD
 	log.Printf("Connecting to FTP server at address %s...\n", address)
 	ftp, err := Connect(address, 21, LocalToRemote, &ExtraConfig{
 		Username: "foo",
@@ -229,27 +132,4 @@
 	time.Sleep(1 * time.Second)
 
 	log.Println("TestWatchDirectory completed successfully.")
-=======
-	conf := &ExtraConfig{
-		Username: "foo",
-		Password: "pass",
-	}
-	ftp_, err := Connect("127.0.0.1", 2121, LocalToRemote, conf)
-
-	time.Sleep(10 * time.Second) // Add a more significant delay before shutting down the server
-
-	ftp.StopServer()
->>>>>>> d02dd278
-
-	if err != nil {
-		if err.Error() == "ftp: Server closed" {
-			log.Println("Server was closed as expected.")
-		} else {
-			t.Fatalf("Connect returned an error: %v", err)
-		}
-	}
-
-	if ftp_ == nil {
-		t.Fatalf("Connect returned nil FTP")
-	}
 }